use rustyline::{error::ReadlineError, DefaultEditor};

use henrylang::*;

const HISTORY_FILE: &str = ".henrylang_history";
const TITLE: &str = r#"
oooo                                                   
`888                                                   
 888 .oo.    .ooooo.  ooo. .oo.   oooo d8b oooo    ooo 
 888P"Y88b  d88' `88b `888P"Y88b  `888""8P  `88.  .8'  
 888   888  888ooo888  888   888   888       `88..8'   
 888   888  888    .o  888   888   888        `888'    
o888o o888o `Y8bod8P' o888o o888o d888b        .8'     
                                           .o..P'      
            [ henrylang v0.4.0 ]           `Y8P'       
"#;

#[allow(unused_variables)]
fn repl() {
    let mut rl = DefaultEditor::new().unwrap();
    let _ = rl.load_history(HISTORY_FILE);
    rl.bind_sequence(
        rustyline::KeyEvent::new('\t', rustyline::Modifiers::NONE),
        rustyline::Cmd::HistorySearchForward,
    );
    println!("{}", TITLE);
    #[cfg(not(feature = "wasm_repl"))]
    let mut vm = VM::new();
    loop {
        let readline = rl.readline("\x1b[1mhenry>\x1b[0m ");
        match readline {
            Ok(line) => {
                if line == "exit" {
                    break;
                }
                rl.add_history_entry(&line).unwrap();
                #[cfg(not(feature = "wasm_repl"))]
                match vm.interpret(&line) {
                    Ok(x) => println!("{}", x),
                    Err(e) => println!("{}", e),
                }
                #[cfg(feature = "wasm_repl")]
                match wasmize(&line, Env::default()) {
                    Ok((bytes, typ)) => match run_wasm(&bytes, typ) {
                        Ok(x) => println!("{}", x),
                        Err(e) => println!("Runtime Error: {}", e),
                    },
                    Err(e) => println!("Compile Error: {}", e),
                }
            }
            Err(ReadlineError::Interrupted) => {
                println!("Cancelled");
            }
            Err(ReadlineError::Eof) => {
                break;
            }
            Err(err) => {
                println!("Error: {:?}", err);
                break;
            }
        }
        println!()
    }
    rl.save_history(HISTORY_FILE).unwrap();
}

fn run_file(path: &str, as_wasm: bool) {
    // read file to string
    let contents = match std::fs::read_to_string(path) {
        Ok(x) => x,
        Err(_) => {
            println!("Could not read file `{}`", path);
            return;
        }
    };
    if !as_wasm {
        match VM::new().interpret(&contents) {
            Ok(x) => println!("{}", x),
            Err(e) => println!("{}", e),
        }
    }
    else {
        match wasmize(&contents, Env::default()) {
            Ok((bytes, typ)) => match run_wasm(&bytes, typ) {
                Ok(x) => println!("{}", x),
                Err(e) => println!("Runtime Error: {}", e),
            },
            Err(e) => println!("Compile Error: {}", e),
        }
    }
}

fn main() {
    let args = std::env::args().collect::<Vec<String>>();

    let use_wasm = args.iter().any(|x| x == "--wasm");
    if use_wasm {
        println!("Note: wasm mode is experimental and will not apply in the REPL unless compiled with wasm_repl feature enabled");
    }

    if args.len() == 1 {
        repl();
<<<<<<< HEAD
    } else if args.len() == 2 {
        run_file(&args[1]);
    } else {
        println!("Usage: `{}` for REPL or `{} <script>`", args[0], args[0]);
=======
    }
    else if args.len() == 2 {
        run_file(&args[1], use_wasm);
    }
    else {
        println!("Usage: `{}` for REPL or `{} <script> [--wasm]`", args[0], args[0]);
>>>>>>> 7394f2ce
    }
}<|MERGE_RESOLUTION|>--- conflicted
+++ resolved
@@ -91,27 +91,21 @@
 }
 
 fn main() {
-    let args = std::env::args().collect::<Vec<String>>();
+    let args = std::env::args().filter(|x| !x.starts_with("-")).collect::<Vec<_>>();
+    let flags = std::env::args().filter(|x| x.starts_with("-")).collect::<Vec<_>>();
 
-    let use_wasm = args.iter().any(|x| x == "--wasm");
+    let use_wasm = flags.iter().any(|x| x == "--wasm");
     if use_wasm {
         println!("Note: wasm mode is experimental and will not apply in the REPL unless compiled with wasm_repl feature enabled");
     }
 
     if args.len() == 1 {
         repl();
-<<<<<<< HEAD
-    } else if args.len() == 2 {
-        run_file(&args[1]);
-    } else {
-        println!("Usage: `{}` for REPL or `{} <script>`", args[0], args[0]);
-=======
     }
     else if args.len() == 2 {
         run_file(&args[1], use_wasm);
     }
     else {
         println!("Usage: `{}` for REPL or `{} <script> [--wasm]`", args[0], args[0]);
->>>>>>> 7394f2ce
     }
 }